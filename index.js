--- conflicted
+++ resolved
@@ -39,7 +39,6 @@
 
 const app = express();
 
-<<<<<<< HEAD
 const FRONTEND_URLS = [
   "http://localhost:5173",
   "https://ra-portal-frontend.vercel.app",
@@ -63,11 +62,6 @@
     credentials: true,
   })
 );
-=======
-const FRONTEND_URL = process.env.FRONTEND_URL || 'https://ra-portal-frontend.vercel.app'||'http://localhost:5173';
-
-app.use(cors({ origin: FRONTEND_URL, credentials: true }));
->>>>>>> d19ea7f2
 
 app.use(express.json({ limit: '5mb' }));
 
